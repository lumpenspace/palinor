"""
Wrap a transformer layer with control logic.
"""
from typing import Any, Tuple, Union
import warnings

import torch
from transformers import PreTrainedModel
import pngr.ControllableModel
from pngr.BlockControlParams import BlockControlParams


class ControlLayer(torch.nn.Module):
    """
<<<<<<< HEAD
    **Mutates the wrapped `model`!**

    A wrapped language model that can have controls set on its layers with `self.set_control`.
=======
    A wrapper around a transformer layer that can apply control vectors.
>>>>>>> f8758c86
    """

    def __init__(self, block: torch.nn.Module):
        super().__init__()
        self.block = block
        self.control_params: BlockControlParams | None = None

    def set_control(self, params: BlockControlParams) -> None:
        """
<<<<<<< HEAD
        **Mutates the wrapped `model`!**
=======
        Set the control parameters to use for this layer.
        """
        self.control_params = params
>>>>>>> f8758c86

    def reset(self) -> None:
        """
        Reset the control tensor for this layer.
        """
        self.control_params = None

    def forward(
        self,
        *args: Any,
        output_attentions: bool = False,
        **kwargs: Any,
    ) -> Union[Any, Tuple[Union[Any, torch.Tensor], ...], torch.Tensor]:
        """
        Forward pass through the layer, applying control if set.
        """
        if len(args) != 1:
            warnings.warn(
                f"ControlLayer got {len(args)} args, expected 1. Control might not work."
            )
        out = self.block(*args, output_attentions=output_attentions, **kwargs)
        if self.control_params is not None:
            if isinstance(out, tuple):
                hidden_states = out[0]
            else:
                hidden_states = out

            # this will modify hidden_states in-place
            self.control_params.apply_to_hidden_states(hidden_states)

        return out

    def __getattr__(self, name: str) -> Any:
        """
        Forward any unknown attributes to the wrapped block.
        """
        return getattr(self.block, name)

    @property
    def config(self) -> Any:
        """
        The model's configuration.
        """
        return self.model.config

    @property
    def device(self) -> torch.device:
        """
        The model's device.
        """
        return self.model.device

    def unwrap(self) -> PreTrainedModel:
        """
        Removes the mutations done to the wrapped model and returns it.
        After using this method, `set_control` and `reset` will not work.
        """

        layers = model_layer_list(self.model)
        for layer_id in self.layer_ids:
            layers[layer_id] = layers[layer_id].block
        return self.model

    def set_control(
        self, control: "ControlVector", coeff: float = 1.0, **kwargs: Any
    ) -> None:
        """
        Set a `ControlVector` for the layers this ControlModel handles, with a strength given
        by `coeff`. (negative `coeff` values invert the control vector, e.g. happiness→sadness.)
        `coeff` defaults to `1.0`.

        Additional kwargs:
        - `normalize: bool`: track the magnitude of the non-modified activation, and rescale
          the activation to that magnitude after control (default: `False`)
        - `operator: Callable[[Tensor, Tensor], Tensor]`: how to combine the base output and
          control (default: +)
        """

        raw_control = {}
        for layer_id in self.layer_ids:
            raw_control[layer_id] = torch.tensor(coeff * control.poles[layer_id]).to(
                self.model.device, dtype=self.model.dtype
            )
        self.set_raw_control(raw_control, **kwargs)

    def reset(self) -> None:
        """
        Resets the control for all layer_ids, returning the model to base behavior.
        """
    def reset(self) -> None:
        self.set_raw_control(None)

    def set_raw_control(
        self,
        control: dict[int, torch.Tensor] | None = None,
        **kwargs
    ) -> None:
        """
        Set or remove control parameters to the layers this ControlModel handles.
        The keys of `control` should be equal to or a superset of the `layer_ids` passed to
        __init__.
        Only those layers will be controlled, any others in `control` will be ignored.

        Passing `control=None` will reset the control tensor for all layer_ids, making the
        model act like a non-control model.

        Additional kwargs:
        - `normalize: bool`: track the magnitude of the non-modified activation, and rescale
          the activation to that magnitude after control (default: `False`)
        - `operator: Callable[[Tensor, Tensor], Tensor]`: how to combine the base output and
          control (default: +)
        """

        layers = model_layer_list(self.model)
        for layer_id in self.layer_ids:
            layer: ControlLayer = layers[layer_id]  # type: ignore
            if control is None:
                layer.reset()
            else:
                layer.set_control(BlockControlParams(control[layer_id], **kwargs))

    def forward(self, *args: Any, **kwargs: Any) -> Any:
        """
        Forward pass through the model, with control applied.
        """
        return self.model.forward(*args, **kwargs)

    def generate(self, *args: Any, **kwargs: Any) -> Any:
        """
        Generate output from the model, with control applied.
        """
        return self.model.generate(*args, **kwargs)

    def __call__(self, *args: Any, **kwargs: Any) -> Any:
        """
        Call the model, with control applied.
        """
        return self.model(*args, **kwargs)


def model_layer_list(model: ControllableModel | PreTrainedModel) -> torch.nn.ModuleList:
    """
    Get the list of layers from a model.
    """

    if isinstance(model, ControllableModel):
        model = model.model

    if hasattr(model, "model"):  # mistral-like
        return model.model.layers
    elif hasattr(model, "transformer"):  # gpt-2-like
        return model.transformer.h
    else:
        raise ValueError(f"don't know how to get layer list for {type(model)}")<|MERGE_RESOLUTION|>--- conflicted
+++ resolved
@@ -12,13 +12,7 @@
 
 class ControlLayer(torch.nn.Module):
     """
-<<<<<<< HEAD
-    **Mutates the wrapped `model`!**
-
-    A wrapped language model that can have controls set on its layers with `self.set_control`.
-=======
     A wrapper around a transformer layer that can apply control vectors.
->>>>>>> f8758c86
     """
 
     def __init__(self, block: torch.nn.Module):
@@ -28,13 +22,9 @@
 
     def set_control(self, params: BlockControlParams) -> None:
         """
-<<<<<<< HEAD
-        **Mutates the wrapped `model`!**
-=======
         Set the control parameters to use for this layer.
         """
         self.control_params = params
->>>>>>> f8758c86
 
     def reset(self) -> None:
         """
@@ -188,4 +178,161 @@
     elif hasattr(model, "transformer"):  # gpt-2-like
         return model.transformer.h
     else:
+        raise ValueError(f"don't know how to get layer list for {type(model)}")
+
+from typing import Any, Iterable, TYPE_CHECKING
+import warnings
+
+import torch
+from transformers import PretrainedConfig, PreTrainedModel
+
+from pngr.BlockControlParams import BlockControlParams
+from pngr.ControlLayer import ControlLayer
+
+if TYPE_CHECKING:
+    from .ControlVector import ControlVector
+
+
+class ControllableModel(torch.nn.Module):
+    """
+    **Mutates the wrapped `model`!**
+
+    A wrapped language model that can have controls set on its layers with `self.set_control`.
+    """
+
+    def __init__(self, model: PreTrainedModel, layer_ids: Iterable[int]):
+        """
+        **Mutates the wrapped `model`!**
+
+        Build a new ControlModel around a model instance, initializing control on
+        the layers specified in `layer_ids`.
+        """
+
+        super().__init__()
+        self.model = model
+
+        layers = model_layer_list(model)
+        self.layer_ids = [i if i >= 0 else len(layers) + i for i in layer_ids]
+        for layer_id in layer_ids:
+            layer = layers[layer_id]
+            if not isinstance(layer, ControlLayer):
+                layers[layer_id] = ControlLayer(layer)
+            else:
+                warnings.warn(
+                    "Trying to rewrap a wrapped model! Probably not what you want! "
+                    + "Try calling .unwrap first."
+                )
+
+    @property
+    def config(self) -> PretrainedConfig:
+        """
+        The model's configuration.
+        """
+        return self.model.config
+
+    @property
+    def device(self) -> torch.device:
+        """
+        The model's device.
+        """
+        return self.model.device
+
+    def unwrap(self) -> PreTrainedModel:
+        """
+        Removes the mutations done to the wrapped model and returns it.
+        After using this method, `set_control` and `reset` will not work.
+        """
+
+        layers = model_layer_list(self.model)
+        for layer_id in self.layer_ids:
+            layers[layer_id] = layers[layer_id].block
+        return self.model
+
+    def set_control(
+        self, control: "ControlVector", coeff: float = 1.0, **kwargs: Any
+    ) -> None:
+        """
+        Set a `ControlVector` for the layers this ControlModel handles, with a strength given
+        by `coeff`. (b `coeff` values invert the control vector, e.g. happiness→sadness.)
+        `coeff` defaults to `1.0`.
+
+        Additional kwargs:
+        - `normalize: bool`: track the magnitude of the non-modified activation, and rescale
+          the activation to that magnitude after control (default: `False`)
+        - `operator: Callable[[Tensor, Tensor], Tensor]`: how to combine the base output and
+          control (default: +)
+        """
+
+        raw_control = {}
+        for layer_id in self.layer_ids:
+            raw_control[layer_id] = torch.tensor(coeff * control.poles[layer_id]).to(
+                self.model.device, dtype=self.model.dtype
+            )
+        self.set_raw_control(raw_control, **kwargs)
+
+    def reset(self) -> None:
+        """
+        Resets the control for all layer_ids, returning the model to base behavior.
+        """
+        self.set_raw_control(None)
+
+    def set_raw_control(
+        self, control: dict[int, torch.Tensor] | None, **kwargs: Any
+    ) -> None:
+        """
+        Set or remove control parameters to the layers this ControlModel handles.
+        The keys of `control` should be equal to or a superset of the `layer_ids` passed to
+        __init__.
+        Only those layers will be controlled, any others in `control` will be ignored.
+
+        Passing `control=None` will reset the control tensor for all layer_ids, making the
+        model act like a non-control model.
+
+        Additional kwargs:
+        - `normalize: bool`: track the magnitude of the non-modified activation, and rescale
+          the activation to that magnitude after control (default: `False`)
+        - `operator: Callable[[Tensor, Tensor], Tensor]`: how to combine the base output and
+          control (default: +)
+        """
+
+        layers = model_layer_list(self.model)
+        for layer_id in self.layer_ids:
+            layer: ControlLayer = layers[layer_id]  # type: ignore
+            if control is None:
+                layer.reset()
+            else:
+                layer.set_control(BlockControlParams(control[layer_id], **kwargs))
+
+    def forward(self, *args: Any, **kwargs: Any) -> Any:
+        """
+        Forward pass through the model, with control applied.
+        """
+        return self.model.forward(*args, **kwargs)
+
+    def generate(self, *args: Any, **kwargs: Any) -> Any:
+        """
+        Generate output from the model, with control applied.
+        """
+        return self.model.generate(*args, **kwargs)
+
+    def __call__(self, *args: Any, **kwargs: Any) -> Any:
+        """
+        Call the model, with control applied.
+        """
+        return self.model(*args, **kwargs)
+
+
+def model_layer_list(model: ControllableModel | PreTrainedModel) -> torch.nn.ModuleList:
+    """
+    Get the list of layers from a model.
+    """
+
+    if isinstance(model, ControllableModel):
+        model = model.model
+
+    if hasattr(model, "model"):  # mistral-like
+        return model.model.layers
+    elif hasattr(model, "transformer"):  # gpt-2-like
+        return model.transformer.h
+    else:
         raise ValueError(f"don't know how to get layer list for {type(model)}")